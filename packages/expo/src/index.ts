--- conflicted
+++ resolved
@@ -48,17 +48,8 @@
 							context.path?.startsWith("/oauth2/callback")
 						);
 					},
-<<<<<<< HEAD
 					handler: createAuthMiddleware(async (ctx) => {
 						const headers = ctx.context.responseHeader;
-=======
-					handler: async (ctx) => {
-						const headers = ctx.context.returned?.headers as Headers;
-
-						if (!headers) {
-							return;
-						}
->>>>>>> 56f47d85
 
 						const location = headers.get("location");
 						if (!location) {
